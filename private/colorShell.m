--- conflicted
+++ resolved
@@ -250,33 +250,13 @@
                 magenta = [1 0 1] * .8;
                 red = cMap(1,:);
                 %red = [1 0 0];
-                
             case 'cv'
                 cMap = colormap(hot);
                 cBarTitle = 'CV (m/s)';
                 magenta = cMap(end,:);
                 red = cMap(1,:);
-<<<<<<< HEAD
-                
-            case 'geodesic'
-                cMap = flipud(colormap(winter));
-                cBarTitle = 'Distance (cm)';
-                
-            case 'wallthickness'
-                cMap = flipud(jet);
-                cMap(1:length(cMap)/10,:) = [];
-                magenta = [1 0 1] * .8;
-                red = cMap(1,:);
-                cBarTitle = 'Wall Thickness (mm)';
-
-            case 'weights'
-                cMap = colormap(parula);
-                cBarTitle = 'Normalised distance weights';
-                
-=======
             case 'labels'
                 cBarTitle = 'labels';
->>>>>>> 43d91a01
         end
         if ~isempty(usrColorMap)
             cMap = usrColorMap;
