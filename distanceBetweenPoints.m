function distance = distanceBetweenPoints(userdata, P1, P2, varargin)
% DISTANCEBETWEENPOINTS Returns the distance between electrogram recording 
% locations P1 and P2.
%
% Usage:
%   distance = distanceBetweenPoints(userdata, A, B)
% Where:
%   userdata    - see importcarto_mem
%   P1           - is the index of the first electrogram point(s)
%   P2           - is the index of the second electrogram point(s)
%
% DISTBETWEENPOINTS accepts the following parameter-value pairs
%   'method'    {'linear'} | 'geodesic'
%       - Specifies whether to calcualte linear or geodesic distances
%   'plot'      {false} | true
%       - Specifies whether to draw a figure
%
% DISTBETWEENPOINTS returns the distance from A to B. A and B are specified
% as row vectors [x, y, z] or matrices, with rows representing different
% points. If npoints in A and B are different A must specify one and only
% one point.
%
% Author: Steven Williams (2020) (Copyright)
% SPDX-License-Identifier: Apache-2.0
%
% Modifications -
%
% Info on Code Testing:
% ---------------------------------------------------------------
% test code
% ---------------------------------------------------------------
%
% ---------------------------------------------------------------
% code
% ---------------------------------------------------------------

% parse input arguments
nStandardArgs = 3;
method = 'linear';
plot = false;
if nargin > nStandardArgs
    for i = 1:2:nargin-nStandardArgs
        switch varargin{i}
            case 'method'
                method = varargin{i+1};
            case 'plot'
                plot = varargin{i+1};
        end
    end
end

switch method
    case 'linear'
        % get the co-ordinates of the points
        A = userdata.electric.egmX(P1,:);
        B = userdata.electric.egmX(P2,:);

        distance = distBetweenPoints(A, B, 'method', 'linear');
        
        % plot a figure
        if plot
            hSurf = drawMap(userdata, 'type', 'none', 'orientation', 'pa');
            set(hSurf, 'facealpha', .5);
            hold on
            plotTag(userdata, 'coord', A);
            plotTag(userdata, 'coord', B);
            line([A(1) B(1)], [A(2) B(2)], [A(3) B(3)], 'linewidth', 4);
        end
        
    case 'geodesic'
        % get the co-ordinates of the surface points
        A = userdata.electric.egmSurfX(P1,:);
        B = userdata.electric.egmSurfX(P2,:);
<<<<<<< HEAD

        [distance, pathCoordinates] = distBetweenPoints(A, B, 'method', 'geodesic', 'userdata', userdata);
=======
        
        % calculate the geodesic distance (repacking to remove points
        % not referenced in the triangulation)
        tr = getMesh(userdata, 'limitToTriangulation', true);
        vertices = tr.X;
        faces = tr.Triangulation;
        
        % now find the closest vertex index to A and B
        P1new = findclosestvertex(vertices, A);
        P2new = findclosestvertex(vertices, B);
        
        % geodesic algorithm
        mesh = geodesic_new_mesh(vertices,faces);
        algorithm = geodesic_new_algorithm(mesh, 'exact');
        source_point = {geodesic_create_surface_point('vertex',P1new,vertices(P1new,:))};
        geodesic_propagate(algorithm, source_point); % the most time-consuming step
        
        % find a shortest path from source to target
        destination = geodesic_create_surface_point('vertex',P2new,vertices(P2new,:));
        path = geodesic_trace_back(algorithm, destination);
        
        % find distances
        [x,y,z] = extract_coordinates_from_path(path);
        distance = sum(sqrt(diff(x).^2 + diff(y).^2 + diff(z).^2));
        
        %delete all meshes and algorithms
        geodesic_delete;
>>>>>>> 2d81c158
        
        if plot
            hSurf = drawMap(userdata, 'type', 'none', 'orientation', 'pa');
            set(hSurf, 'facealpha', .5);
            hold on
            plotTag(userdata, 'coord', A);
            plotTag(userdata, 'coord', B);
            x = pathCoordinates(:,1);
            y = pathCoordinates(:,2);
            z = pathCoordinates(:,3);
            plot3(x*1.001,y*1.001,z*1.001,'k-','LineWidth',2);    %plot path
        end
end

end<|MERGE_RESOLUTION|>--- conflicted
+++ resolved
@@ -1,13 +1,11 @@
 function distance = distanceBetweenPoints(userdata, P1, P2, varargin)
-% DISTANCEBETWEENPOINTS Returns the distance between electrogram recording 
-% locations P1 and P2.
-%
+% DISTANCEBETWEENPOINTS Returns the distance from A to B.
 % Usage:
 %   distance = distanceBetweenPoints(userdata, A, B)
 % Where:
 %   userdata    - see importcarto_mem
-%   P1           - is the index of the first electrogram point(s)
-%   P2           - is the index of the second electrogram point(s)
+%   P1          - is the first point
+%   P2          - is the second point
 %
 % DISTBETWEENPOINTS accepts the following parameter-value pairs
 %   'method'    {'linear'} | 'geodesic'
@@ -54,8 +52,10 @@
         % get the co-ordinates of the points
         A = userdata.electric.egmX(P1,:);
         B = userdata.electric.egmX(P2,:);
-
-        distance = distBetweenPoints(A, B, 'method', 'linear');
+        
+        % calculate the linear distance
+        diffsq = (A - B).^2;
+        distance = sqrt(sum(diffsq, 2));
         
         % plot a figure
         if plot
@@ -71,10 +71,6 @@
         % get the co-ordinates of the surface points
         A = userdata.electric.egmSurfX(P1,:);
         B = userdata.electric.egmSurfX(P2,:);
-<<<<<<< HEAD
-
-        [distance, pathCoordinates] = distBetweenPoints(A, B, 'method', 'geodesic', 'userdata', userdata);
-=======
         
         % calculate the geodesic distance (repacking to remove points
         % not referenced in the triangulation)
@@ -102,7 +98,6 @@
         
         %delete all meshes and algorithms
         geodesic_delete;
->>>>>>> 2d81c158
         
         if plot
             hSurf = drawMap(userdata, 'type', 'none', 'orientation', 'pa');
@@ -110,9 +105,6 @@
             hold on
             plotTag(userdata, 'coord', A);
             plotTag(userdata, 'coord', B);
-            x = pathCoordinates(:,1);
-            y = pathCoordinates(:,2);
-            z = pathCoordinates(:,3);
             plot3(x*1.001,y*1.001,z*1.001,'k-','LineWidth',2);    %plot path
         end
 end
