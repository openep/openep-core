--- conflicted
+++ resolved
@@ -489,7 +489,6 @@
         delete(hWait)
         
         
-<<<<<<< HEAD
         %%% Now get the electrograms for the first point and get user preferences.
 % Code in this chunk put higher up so that long read times are not
 % interrupted by requiring user again
@@ -524,42 +523,6 @@
 %                 end
 %             end
         if isFirstPointRead
-=======
-        %%% Now get the electrograms for the first point.
-        filename = [filenameroot '_P' num2str(cartoMap.CartoPoints.Point(1).ATTRIBUTE.Id) '_ECG_Export.txt'];
-        filename = mycheckfilename(filename, allfilenames, ['P' num2str(cartoMap.CartoPoints.Point(1).ATTRIBUTE.Id) '_ECG_Export']);
-        if ~isempty(filename)
-            [names voltages] = read_ecgfile_v4([ studyDir, filesep(), filename]);
-            
-            % remove the trailing parentheses from names and store in namesTemp
-            namesTemp = names;
-            for i = 1:numel(namesTemp)
-                namesTemp{i} = namesTemp{i}(1:regexp(namesTemp{i}, '\([^()]*\)')-1);
-            end
-            
-            if isempty(channelRef_cli)
-                [kRef,ok] = listdlg( 'ListString', names , 'SelectionMode','single' , 'PromptString','Which signal is Ref?' , 'ListSize',[300 300] ); if ~ok; return; end
-                channelRef_cli = names{kRef};
-            else
-                kRef = find(strstartcmpi(channelRef_cli, namesTemp));
-                if isempty(kRef) || numel(kRef)>1
-                    error(['IMPORTCARTO_MEM: Unable to uniquely identify the specified reference channel: ' channelRef_cli]);
-                end
-            end
-            if isempty(channelECG_cli)
-                [kEcg,ok] = listdlg( 'ListString', names , 'SelectionMode','multiple' , 'PromptString','Which other signals should be downloaded with each point (typically one or more ECG signals)?' , 'ListSize',[300 300] ); if ~ok; return; end
-                channelECG_cli = names(kEcg);
-            else
-                kEcg = zeros(1,numel(channelECG_cli));
-                for i = 1:numel(channelECG_cli)
-                    kEcg(i) = find(strstartcmpi(channelECG_cli{i}, namesTemp));
-                    if isempty(kEcg(i))
-                        error(['IMPORTCARTO_MEM: Unable to uniquely identify the specified ECG channel: ' channelECG_cli]);
-                    end
-                end
-            end
-            
->>>>>>> 447fc304
             egm = zeros(nPoints, max(size(voltages)));
             egmUni1 = zeros(nPoints, max(size(voltages)));
             egmUni2 = zeros(nPoints, max(size(voltages)));
