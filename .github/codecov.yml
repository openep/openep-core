--- conflicted
+++ resolved
@@ -11,8 +11,5 @@
   - "*licence*"
   - "*license*"
   - "parse_header"
-<<<<<<< HEAD
   - "changelog.md"
-=======
-  - "localtests"
->>>>>>> a4ed0a76
+  - "localtests"