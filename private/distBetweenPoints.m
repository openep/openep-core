function [D, pathCoordinates] = distBetweenPoints(A, B, varargin)
% DISTBETWEENPOINTS Returns the distance from A to B.
% Usage:
%   D = DISTBETWEENPOINTS(A, B)
% Where:
%   A - is the first point(s)
%   B - is the second point(s)
%   D - distance between the points
%   pathCoordinates - co-ordinates of the geodesic path, empty if 'method'
%                     is 'linear'
%
% DISTBETWEENPOINTS accepts the folloiwng parameter-value pairs
%   'method'    {'linear'} | 'geodesic'
%       - Specifies whether to calcualte linear or geodesic distances
%   'userdata'  {[]} | userdata
%       - Specifies the OpenEP userdata structure for geodesic calculations
%
% DISTBETWEENPOINTS returns the distance from A to B. A and B are specified
% as row vectors [x, y, z] or matrices, with rows representing different
% points. If npoints in A and B are different A must specify one and only 
% one point.
%
% Author: Steven Williams (2013)
% Modifications -
%
% Info on Code Testing:
% ---------------------------------------------------------------
% test code
% ---------------------------------------------------------------
%
% ---------------------------------------------------------------
% code
% ---------------------------------------------------------------

% set up global variables
global geodesic_library;
geodesic_library = 'geodesic_matlab_api';

% parse input arguments
nStandardArgs = 3;
method = 'linear';
warn = false;
userdata = [];
if nargin > nStandardArgs
    for i = 1:2:nargin-nStandardArgs
        switch varargin{i}
            case 'method'
                method = varargin{i+1};
            case 'verbose'
                warn = varargin{i+1};
            case 'userdata'
                userdata = varargin{i+1};
        end
    end
end
<<<<<<< HEAD

if size(A,2) ~= size(B,2)
    error('DISTBETWEENPOINTS: dimensions of points in A and B must be equal');
=======
if size(A,2) ~= size(B,2);
    error('OPENEP:distances', 'DISTBETWEENPOINTS: dimensions of points in A and B must be equal');
>>>>>>> 2d81c158
end
if size(A,1) ~= size(B,1)
    if size(A,1) ~= 1
        error('OPENEP:distances', 'DISTBETWEENPOINTS: if npoints in A and B are different A must specify one and only one point');
    else
        A = repmat(A, size(B,1), 1);
        if warn
            warning('OPENEP:distances', 'DISTBETWEENPOINTS: A has been replicated size(B,1) times');
        end
    end
end

switch lower(method)
    case 'linear'
        diffsq = (A - B).^2;
        D = sqrt(sum(diffsq, 2));
        pathCoordinates = [];

    case 'geodesic'
        if isempty(userdata)
            error('OPENEP/DISTBETWEENPOINTS: you must specify userdata for geodesic distance calculations')
        end
        % calculate the geodesic distance (repacking and reducepatch
        % necessary to prevent ?memory problem in exact geodesic)
        V = userdata.surface.triRep.X;
        F = userdata.surface.triRep.Triangulation;
        [faces,vertices] = reducepatch(F,V,size(F,1));
        
        % now find the closest vertex index to A and B
        P1new = findclosestvertex(vertices, A);
        P2new = findclosestvertex(vertices, B);
        
        % geodesic algorithm
        mesh = geodesic_new_mesh(vertices,faces);
        algorithm = geodesic_new_algorithm(mesh, 'exact');
        source_point = {geodesic_create_surface_point('vertex',P1new,vertices(P1new,:))};
        geodesic_propagate(algorithm, source_point); % the most time-consuming step
        
        % find a shortest path from source to target
        destination = geodesic_create_surface_point('vertex',P2new,vertices(P2new,:));
        path = geodesic_trace_back(algorithm, destination);
        
        % find distances
        [x,y,z] = extract_coordinates_from_path(path);
        D = sum(sqrt(diff(x).^2 + diff(y).^2 + diff(z).^2));

        pathCoordinates = [x y z];
        
        %delete all meshes and algorithms
        geodesic_delete;

end<|MERGE_RESOLUTION|>--- conflicted
+++ resolved
@@ -1,19 +1,24 @@
-function [D, pathCoordinates] = distBetweenPoints(A, B, varargin)
+function D = distBetweenPoints(A, B, varargin)
+%     **********************************************************************
+%     * The contents of this package are copyright (c) King's College London
+%     *
+%     * They may not be reproduced, distributed, modified or sold for any 
+%     * purpose
+%     *
+%     * Author: 	Dr S. E. Williams
+%     * Address: 	Division of Imaging Sciences and Biomedical Engineering,
+%     *          	King's College London
+%     *			St Thomas' Hospital
+%     *
+%     * March 2014
+%     **********************************************************************
+%
 % DISTBETWEENPOINTS Returns the distance from A to B.
 % Usage:
 %   D = DISTBETWEENPOINTS(A, B)
 % Where:
 %   A - is the first point(s)
 %   B - is the second point(s)
-%   D - distance between the points
-%   pathCoordinates - co-ordinates of the geodesic path, empty if 'method'
-%                     is 'linear'
-%
-% DISTBETWEENPOINTS accepts the folloiwng parameter-value pairs
-%   'method'    {'linear'} | 'geodesic'
-%       - Specifies whether to calcualte linear or geodesic distances
-%   'userdata'  {[]} | userdata
-%       - Specifies the OpenEP userdata structure for geodesic calculations
 %
 % DISTBETWEENPOINTS returns the distance from A to B. A and B are specified
 % as row vectors [x, y, z] or matrices, with rows representing different
@@ -32,37 +37,15 @@
 % code
 % ---------------------------------------------------------------
 
-% set up global variables
-global geodesic_library;
-geodesic_library = 'geodesic_matlab_api';
-
-% parse input arguments
-nStandardArgs = 3;
-method = 'linear';
-warn = false;
-userdata = [];
-if nargin > nStandardArgs
-    for i = 1:2:nargin-nStandardArgs
-        switch varargin{i}
-            case 'method'
-                method = varargin{i+1};
-            case 'verbose'
-                warn = varargin{i+1};
-            case 'userdata'
-                userdata = varargin{i+1};
-        end
-    end
+if nargin==3
+    warn = varargin{1};
+else
+    warn = false;
 end
-<<<<<<< HEAD
-
-if size(A,2) ~= size(B,2)
-    error('DISTBETWEENPOINTS: dimensions of points in A and B must be equal');
-=======
 if size(A,2) ~= size(B,2);
     error('OPENEP:distances', 'DISTBETWEENPOINTS: dimensions of points in A and B must be equal');
->>>>>>> 2d81c158
 end
-if size(A,1) ~= size(B,1)
+if size(A,1) ~= size(B,1);
     if size(A,1) ~= 1
         error('OPENEP:distances', 'DISTBETWEENPOINTS: if npoints in A and B are different A must specify one and only one point');
     else
@@ -73,43 +56,8 @@
     end
 end
 
-switch lower(method)
-    case 'linear'
-        diffsq = (A - B).^2;
-        D = sqrt(sum(diffsq, 2));
-        pathCoordinates = [];
+diffsq = (A - B).^2;
 
-    case 'geodesic'
-        if isempty(userdata)
-            error('OPENEP/DISTBETWEENPOINTS: you must specify userdata for geodesic distance calculations')
-        end
-        % calculate the geodesic distance (repacking and reducepatch
-        % necessary to prevent ?memory problem in exact geodesic)
-        V = userdata.surface.triRep.X;
-        F = userdata.surface.triRep.Triangulation;
-        [faces,vertices] = reducepatch(F,V,size(F,1));
-        
-        % now find the closest vertex index to A and B
-        P1new = findclosestvertex(vertices, A);
-        P2new = findclosestvertex(vertices, B);
-        
-        % geodesic algorithm
-        mesh = geodesic_new_mesh(vertices,faces);
-        algorithm = geodesic_new_algorithm(mesh, 'exact');
-        source_point = {geodesic_create_surface_point('vertex',P1new,vertices(P1new,:))};
-        geodesic_propagate(algorithm, source_point); % the most time-consuming step
-        
-        % find a shortest path from source to target
-        destination = geodesic_create_surface_point('vertex',P2new,vertices(P2new,:));
-        path = geodesic_trace_back(algorithm, destination);
-        
-        % find distances
-        [x,y,z] = extract_coordinates_from_path(path);
-        D = sum(sqrt(diff(x).^2 + diff(y).^2 + diff(z).^2));
-
-        pathCoordinates = [x y z];
-        
-        %delete all meshes and algorithms
-        geodesic_delete;
+D = sqrt(sum(diffsq, 2));
 
 end