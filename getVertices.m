function [vertices, isVertUsed] = getVertices( userdata, varargin )
% GETVERTICES Returns the vertices referenced by userdata
%
% Usage:
%   [vertices, vertsref] = getVertices( userdata )
% Where:
%   userdata  - see importcarto_mem
%   vertices - all the vertices
%   isVertUsed - whether the vertex is referenced by the triangulation
%
% GETVERTICES accepts the following parameter-value pairs
%   'used'     {false} | true
%
% GETVERTICES Returns the vertices referenced by userdata. If the property
% `used` is set to `true` then only vertices in the triangulation that are
% used by the triangulation are returned.
%
% Author: Steven Williams (2020) (Copyright)
% SPDX-License-Identifier: Apache-2.0
%
% Modifications -
%   SW 09-04-2021: add routine to only return used vertices
%
% Info on Code Testing:
% ---------------------------------------------------------------
% [vertices, isVertUsed] = getVertices( userdata )
% ---------------------------------------------------------------
%
% ---------------------------------------------------------------
% code
% ---------------------------------------------------------------

<<<<<<< HEAD
nStandardArgs = 1; % UPDATE VALUE
used  = false;
if nargin > nStandardArgs
    for i = 1:2:nargin-nStandardArgs
        switch varargin{i}
            case 'used'
                used = varargin{i+1};
        end
    end
end

if isa(userdata.surface.triRep, 'TriRep')
    vertices = userdata.surface.triRep.X;
elseif isa(userdata.surface.triRep, 'triangulation')
    vertices = userdata.surface.triRep.Points;
else
    error('OPENEP/getVertices: userdata.surface.TriRep should be a TriRep or a triangulation object')
end
=======
% Check the type of surface data stored in the OpenEP datastructure and
% accordingly access the points
if isa(userdata.surface.triRep, 'TriRep')
    FV.vert = userdata.surface.triRep.X;
    FV.faces = userdata.surface.triRep.Triangulation;
elseif isa(userdata.surface.triRep, 'triangulation')
    FV.vert = userdata.surface.triRep.Points;
    FV.faces = userdata.surface.triRep.ConnectivityList;
elseif isa(userdata.surface.triRep, 'struct')
    if ~isfield(userdata.surface.triRep, 'X')
        error('OPENEP:invalidData', 'OPENEP/GETMESH: invalid data. userdata.surface.triRep must be one of: TriRep, triangulation or struct with fields .X and .Triangulation');
    end
    if ~isfield(userdata.surface.triRep, 'Triangulation')
        error('OPENEP:invalidData', 'OPENEP/GETMESH: invalid data. userdata.surface.triRep must be one of: TriRep, triangulation or struct with fields .X and .Triangulation');
    end
    FV.vert = userdata.surface.triRep.X;
    FV.faces = userdata.surface.triRep.Triangulation;
else
    error('OPENEP:invalidData', 'OPENEP/GETMESH: userdata.surface.triRep must be one of: TriRep, triangulation or struct');
end

vertices = FV.vert;
>>>>>>> 43d91a01
[~, isVertUsed] = repack(getMesh(userdata));

if used
    vertices = vertices(isVertUsed,:);
    isVertUsed = true(size(vertices));
end<|MERGE_RESOLUTION|>--- conflicted
+++ resolved
@@ -1,4 +1,4 @@
-function [vertices, isVertUsed] = getVertices( userdata, varargin )
+function [vertices, isVertUsed] = getVertices( userdata )
 % GETVERTICES Returns the vertices referenced by userdata
 %
 % Usage:
@@ -8,18 +8,12 @@
 %   vertices - all the vertices
 %   isVertUsed - whether the vertex is referenced by the triangulation
 %
-% GETVERTICES accepts the following parameter-value pairs
-%   'used'     {false} | true
-%
-% GETVERTICES Returns the vertices referenced by userdata. If the property
-% `used` is set to `true` then only vertices in the triangulation that are
-% used by the triangulation are returned.
+% GETVERTICES Returns the vertices referenced by userdata
 %
 % Author: Steven Williams (2020) (Copyright)
 % SPDX-License-Identifier: Apache-2.0
 %
 % Modifications -
-%   SW 09-04-2021: add routine to only return used vertices
 %
 % Info on Code Testing:
 % ---------------------------------------------------------------
@@ -30,26 +24,6 @@
 % code
 % ---------------------------------------------------------------
 
-<<<<<<< HEAD
-nStandardArgs = 1; % UPDATE VALUE
-used  = false;
-if nargin > nStandardArgs
-    for i = 1:2:nargin-nStandardArgs
-        switch varargin{i}
-            case 'used'
-                used = varargin{i+1};
-        end
-    end
-end
-
-if isa(userdata.surface.triRep, 'TriRep')
-    vertices = userdata.surface.triRep.X;
-elseif isa(userdata.surface.triRep, 'triangulation')
-    vertices = userdata.surface.triRep.Points;
-else
-    error('OPENEP/getVertices: userdata.surface.TriRep should be a TriRep or a triangulation object')
-end
-=======
 % Check the type of surface data stored in the OpenEP datastructure and
 % accordingly access the points
 if isa(userdata.surface.triRep, 'TriRep')
@@ -72,10 +46,6 @@
 end
 
 vertices = FV.vert;
->>>>>>> 43d91a01
 [~, isVertUsed] = repack(getMesh(userdata));
 
-if used
-    vertices = vertices(isVertUsed,:);
-    isVertUsed = true(size(vertices));
 end